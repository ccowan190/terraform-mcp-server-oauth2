--- conflicted
+++ resolved
@@ -477,20 +477,10 @@
 }
 
 func logAndReturnError(logger *log.Logger, context string, err error) error {
-<<<<<<< HEAD
     err = fmt.Errorf("%s, %w", context, err)
     if logger != nil {
         logger.Errorf("Error in %s, %v", context, err)
     }
-=======
-	if err == nil {
-		err = fmt.Errorf("%s", context)
-		logger.Errorf("Error in %s", context)
-	} else {
-		err = fmt.Errorf("%s: %v", context, err)
-		logger.Errorf("Error in %s: %v", context, err)
-	}
->>>>>>> e2d704ec
 	return err
 }
 
